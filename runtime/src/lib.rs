#![cfg_attr(not(feature = "std"), no_std)]
// `construct_runtime!` does a lot of recursion and requires us to increase the limit to 256.
#![recursion_limit = "256"]

// Make the WASM binary available.
#[cfg(feature = "std")]
include!(concat!(env!("OUT_DIR"), "/wasm_binary.rs"));

use sp_std::prelude::*;
use sp_core::{crypto::KeyTypeId, Hasher, OpaqueMetadata};
use sp_runtime::{
	ApplyExtrinsicResult, generic, create_runtime_str, impl_opaque_keys, MultiSignature,
	transaction_validity::{TransactionValidity, TransactionSource},
};
use sp_runtime::traits::{
	AccountIdLookup, BlakeTwo256, Block as BlockT, Verify, IdentifyAccount, NumberFor,
};
use hash256_std_hasher::Hash256StdHasher;
use sha3::{Digest, Keccak256};
use sp_api::impl_runtime_apis;
use sp_consensus_aura::sr25519::AuthorityId as AuraId;
use pallet_grandpa::{AuthorityId as GrandpaId, AuthorityList as GrandpaAuthorityList};
use pallet_grandpa::fg_primitives;
use sp_version::RuntimeVersion;
#[cfg(feature = "std")]
use sp_version::NativeVersion;

// A few exports that help ease life for downstream crates.
#[cfg(any(feature = "std", test))]
pub use sp_runtime::BuildStorage;
pub use pallet_timestamp::Call as TimestampCall;
pub use pallet_balances::Call as BalancesCall;
pub use sp_runtime::{Permill, Perbill};
pub use frame_support::{
	construct_runtime, parameter_types, StorageValue,
	traits::{KeyOwnerProofSystem, Randomness},
	weights::{
		Weight, IdentityFee,
		constants::{BlockExecutionWeight, ExtrinsicBaseWeight, RocksDbWeight, WEIGHT_PER_SECOND},
	},
};
use pallet_transaction_payment::CurrencyAdapter;

pub use pallet_ssvm::Account as SSVMAccount;
use pallet_ssvm::HashTruncateConvertAccountId;

/// An index to a block.
pub type BlockNumber = u32;

/// Alias to 512-bit hash when used in the context of a transaction signature on the chain.
pub type Signature = MultiSignature;

/// Some way of identifying an account on the chain. We intentionally make it equivalent
/// to the public key of our transaction signing scheme.
pub type AccountId = <<Signature as Verify>::Signer as IdentifyAccount>::AccountId;

/// The type for looking up accounts. We don't expect more than 4 billion of them, but you
/// never know...
pub type AccountIndex = u32;

/// Balance of an account.
pub type Balance = u128;

/// Index of a transaction in the chain.
pub type Index = u32;

/// A hash of some data used by the chain.
pub type Hash = sp_core::H256;

/// Digest item type.
pub type DigestItem = generic::DigestItem<Hash>;

/// SSVM struct
pub struct Sha3Hasher;
impl Hasher for Sha3Hasher {
    type Out = sp_core::H256;
    type StdHasher = Hash256StdHasher;
    const LENGTH: usize = 32;
    fn hash(x: &[u8]) -> Self::Out {
        sp_core::H256::from_slice(Keccak256::digest(x).as_slice())
    }
}

/// Opaque types. These are used by the CLI to instantiate machinery that don't need to know
/// the specifics of the runtime. They can then be made to be agnostic over specific formats
/// of data like extrinsics, allowing for them to continue syncing the network through upgrades
/// to even the core data structures.
pub mod opaque {
	use super::*;

	pub use sp_runtime::OpaqueExtrinsic as UncheckedExtrinsic;

	/// Opaque block header type.
	pub type Header = generic::Header<BlockNumber, BlakeTwo256>;
	/// Opaque block type.
	pub type Block = generic::Block<Header, UncheckedExtrinsic>;
	/// Opaque block identifier type.
	pub type BlockId = generic::BlockId<Block>;

	impl_opaque_keys! {
		pub struct SessionKeys {
			pub aura: Aura,
			pub grandpa: Grandpa,
		}
	}
}

pub const VERSION: RuntimeVersion = RuntimeVersion {
	spec_name: create_runtime_str!("ssvm-node"),
	impl_name: create_runtime_str!("ssvm-node"),
	authoring_version: 1,
	spec_version: 100,
	impl_version: 1,
	apis: RUNTIME_API_VERSIONS,
	transaction_version: 1,
};


/// This determines the average expected block time that we are targeting.
/// Blocks will be produced at a minimum duration defined by `SLOT_DURATION`.
/// `SLOT_DURATION` is picked up by `pallet_timestamp` which is in turn picked
/// up by `pallet_aura` to implement `fn slot_duration()`.
///
/// Change this to adjust the block time.
pub const MILLISECS_PER_BLOCK: u64 = 6000;

pub const SLOT_DURATION: u64 = MILLISECS_PER_BLOCK;

// Time is measured by number of blocks.
pub const MINUTES: BlockNumber = 60_000 / (MILLISECS_PER_BLOCK as BlockNumber);
pub const HOURS: BlockNumber = MINUTES * 60;
pub const DAYS: BlockNumber = HOURS * 24;

/// The version information used to identify this runtime when compiled natively.
#[cfg(feature = "std")]
pub fn native_version() -> NativeVersion {
	NativeVersion {
		runtime_version: VERSION,
		can_author_with: Default::default(),
	}
}

const NORMAL_DISPATCH_RATIO: Perbill = Perbill::from_percent(75);

parameter_types! {
	pub const Version: RuntimeVersion = VERSION;
	pub const BlockHashCount: BlockNumber = 2400;
	/// We allow for 2 seconds of compute with a 6 second average block time.
	pub BlockWeights: frame_system::limits::BlockWeights = frame_system::limits::BlockWeights
		::with_sensible_defaults(2 * WEIGHT_PER_SECOND, NORMAL_DISPATCH_RATIO);
	pub BlockLength: frame_system::limits::BlockLength = frame_system::limits::BlockLength
		::max_with_normal_ratio(5 * 1024 * 1024, NORMAL_DISPATCH_RATIO);
	pub const SS58Prefix: u8 = 42;
}

// Configure FRAME pallets to include in runtime.

impl frame_system::Config for Runtime {
	/// The basic call filter to use in dispatchable.
	type BaseCallFilter = ();
	/// Block & extrinsics weights: base values and limits.
	type BlockWeights = BlockWeights;
	/// The maximum length of a block (in bytes).
	type BlockLength = BlockLength;
	/// The identifier used to distinguish between accounts.
	type AccountId = AccountId;
	/// The aggregated dispatch type that is available for extrinsics.
	type Call = Call;
	/// The lookup mechanism to get account ID from whatever is passed in dispatchers.
	type Lookup = AccountIdLookup<AccountId, ()>;
	/// The index type for storing how many extrinsics an account has signed.
	type Index = Index;
	/// The index type for blocks.
	type BlockNumber = BlockNumber;
	/// The type for hashing blocks and tries.
	type Hash = Hash;
	/// The hashing algorithm used.
	type Hashing = BlakeTwo256;
	/// The header type.
	type Header = generic::Header<BlockNumber, BlakeTwo256>;
	/// The ubiquitous event type.
	type Event = Event;
	/// The ubiquitous origin type.
	type Origin = Origin;
	/// Maximum number of block number to block hash mappings to keep (oldest pruned first).
	type BlockHashCount = BlockHashCount;
	/// The weight of database operations that the runtime can invoke.
	type DbWeight = RocksDbWeight;
	/// Version of the runtime.
	type Version = Version;
	/// Converts a module to the index of the module in `construct_runtime!`.
	///
	/// This type is being generated by `construct_runtime!`.
	type PalletInfo = PalletInfo;
	/// What to do if a new account is created.
	type OnNewAccount = ();
	/// What to do if an account is fully reaped from the system.
	type OnKilledAccount = ();
	/// The data to be stored in an account.
	type AccountData = pallet_balances::AccountData<Balance>;
	/// Weight information for the extrinsics of this pallet.
	type SystemWeightInfo = ();
	/// This is used as an identifier of the chain. 42 is the generic substrate prefix.
	type SS58Prefix = SS58Prefix;
}

impl pallet_aura::Config for Runtime {
	type AuthorityId = AuraId;
}

impl pallet_grandpa::Config for Runtime {
	type Event = Event;
	type Call = Call;

	type KeyOwnerProofSystem = ();

	type KeyOwnerProof =
		<Self::KeyOwnerProofSystem as KeyOwnerProofSystem<(KeyTypeId, GrandpaId)>>::Proof;

	type KeyOwnerIdentification = <Self::KeyOwnerProofSystem as KeyOwnerProofSystem<(
		KeyTypeId,
		GrandpaId,
	)>>::IdentificationTuple;

	type HandleEquivocation = ();

	type WeightInfo = ();
}

parameter_types! {
	pub const MinimumPeriod: u64 = SLOT_DURATION / 2;
}

impl pallet_timestamp::Config for Runtime {
	/// A timestamp: milliseconds since the unix epoch.
	type Moment = u64;
	type OnTimestampSet = Aura;
	type MinimumPeriod = MinimumPeriod;
	type WeightInfo = ();
}

parameter_types! {
	pub const ExistentialDeposit: u128 = 500;
	pub const MaxLocks: u32 = 50;
}

impl pallet_balances::Config for Runtime {
	type MaxLocks = MaxLocks;
	/// The type for recording an account's balance.
	type Balance = Balance;
	/// The ubiquitous event type.
	type Event = Event;
	type DustRemoval = ();
	type ExistentialDeposit = ExistentialDeposit;
	type AccountStore = System;
	type WeightInfo = pallet_balances::weights::SubstrateWeight<Runtime>;
}

parameter_types! {
	pub const TransactionByteFee: Balance = 1;
}

impl pallet_transaction_payment::Config for Runtime {
	type OnChargeTransaction = CurrencyAdapter<Balances, ()>;
	type TransactionByteFee = TransactionByteFee;
	type WeightToFee = IdentityFee<Balance>;
	type FeeMultiplierUpdate = ();
}

impl pallet_sudo::Config for Runtime {
	type Event = Event;
	type Call = Call;
}

<<<<<<< HEAD
impl pallet_ssvm::Trait for Runtime {
	type ConvertAccountId = HashTruncateConvertAccountId<Sha3Hasher>;
	type Currency = Balances;
=======
/// Configure the template pallet in pallets/template.
impl pallet_template::Config for Runtime {
>>>>>>> 1c5b984c
	type Event = Event;
}

// Create the runtime by composing the FRAME pallets that were previously configured.
construct_runtime!(
	pub enum Runtime where
		Block = Block,
		NodeBlock = opaque::Block,
		UncheckedExtrinsic = UncheckedExtrinsic
	{
		System: frame_system::{Module, Call, Config, Storage, Event<T>},
		RandomnessCollectiveFlip: pallet_randomness_collective_flip::{Module, Call, Storage},
		Timestamp: pallet_timestamp::{Module, Call, Storage, Inherent},
		Aura: pallet_aura::{Module, Config<T>},
		Grandpa: pallet_grandpa::{Module, Call, Storage, Config, Event},
		Balances: pallet_balances::{Module, Call, Storage, Config<T>, Event<T>},
		TransactionPayment: pallet_transaction_payment::{Module, Storage},
		Sudo: pallet_sudo::{Module, Call, Config<T>, Storage, Event<T>},
		// Include the custom logic from the template pallet in the runtime.
		SSVM: pallet_ssvm::{Module, Config, Call, Storage, Event},
	}
);

/// The address format for describing accounts.
pub type Address = sp_runtime::MultiAddress<AccountId, ()>;
/// Block header type as expected by this runtime.
pub type Header = generic::Header<BlockNumber, BlakeTwo256>;
/// Block type as expected by this runtime.
pub type Block = generic::Block<Header, UncheckedExtrinsic>;
/// A Block signed with a Justification
pub type SignedBlock = generic::SignedBlock<Block>;
/// BlockId type as expected by this runtime.
pub type BlockId = generic::BlockId<Block>;
/// The SignedExtension to the basic transaction logic.
pub type SignedExtra = (
	frame_system::CheckSpecVersion<Runtime>,
	frame_system::CheckTxVersion<Runtime>,
	frame_system::CheckGenesis<Runtime>,
	frame_system::CheckEra<Runtime>,
	frame_system::CheckNonce<Runtime>,
	frame_system::CheckWeight<Runtime>,
	pallet_transaction_payment::ChargeTransactionPayment<Runtime>
);
/// Unchecked extrinsic type as expected by this runtime.
pub type UncheckedExtrinsic = generic::UncheckedExtrinsic<Address, Call, Signature, SignedExtra>;
/// Extrinsic type that has already been checked.
pub type CheckedExtrinsic = generic::CheckedExtrinsic<AccountId, Call, SignedExtra>;
/// Executive: handles dispatch to the various modules.
pub type Executive = frame_executive::Executive<
	Runtime,
	Block,
	frame_system::ChainContext<Runtime>,
	Runtime,
	AllModules,
>;

impl_runtime_apis! {
	impl sp_api::Core<Block> for Runtime {
		fn version() -> RuntimeVersion {
			VERSION
		}

		fn execute_block(block: Block) {
			Executive::execute_block(block)
		}

		fn initialize_block(header: &<Block as BlockT>::Header) {
			Executive::initialize_block(header)
		}
	}

	impl sp_api::Metadata<Block> for Runtime {
		fn metadata() -> OpaqueMetadata {
			Runtime::metadata().into()
		}
	}

	impl sp_block_builder::BlockBuilder<Block> for Runtime {
		fn apply_extrinsic(extrinsic: <Block as BlockT>::Extrinsic) -> ApplyExtrinsicResult {
			Executive::apply_extrinsic(extrinsic)
		}

		fn finalize_block() -> <Block as BlockT>::Header {
			Executive::finalize_block()
		}

		fn inherent_extrinsics(data: sp_inherents::InherentData) ->
			Vec<<Block as BlockT>::Extrinsic> {
			data.create_extrinsics()
		}

		fn check_inherents(
			block: Block,
			data: sp_inherents::InherentData,
		) -> sp_inherents::CheckInherentsResult {
			data.check_extrinsics(&block)
		}

		fn random_seed() -> <Block as BlockT>::Hash {
			RandomnessCollectiveFlip::random_seed()
		}
	}

	impl sp_transaction_pool::runtime_api::TaggedTransactionQueue<Block> for Runtime {
		fn validate_transaction(
			source: TransactionSource,
			tx: <Block as BlockT>::Extrinsic,
		) -> TransactionValidity {
			Executive::validate_transaction(source, tx)
		}
	}

	impl sp_offchain::OffchainWorkerApi<Block> for Runtime {
		fn offchain_worker(header: &<Block as BlockT>::Header) {
			Executive::offchain_worker(header)
		}
	}

	impl sp_consensus_aura::AuraApi<Block, AuraId> for Runtime {
		fn slot_duration() -> u64 {
			Aura::slot_duration()
		}

		fn authorities() -> Vec<AuraId> {
			Aura::authorities()
		}
	}

	impl sp_session::SessionKeys<Block> for Runtime {
		fn generate_session_keys(seed: Option<Vec<u8>>) -> Vec<u8> {
			opaque::SessionKeys::generate(seed)
		}

		fn decode_session_keys(
			encoded: Vec<u8>,
		) -> Option<Vec<(Vec<u8>, KeyTypeId)>> {
			opaque::SessionKeys::decode_into_raw_public_keys(&encoded)
		}
	}

	impl fg_primitives::GrandpaApi<Block> for Runtime {
		fn grandpa_authorities() -> GrandpaAuthorityList {
			Grandpa::grandpa_authorities()
		}

		fn submit_report_equivocation_unsigned_extrinsic(
			_equivocation_proof: fg_primitives::EquivocationProof<
				<Block as BlockT>::Hash,
				NumberFor<Block>,
			>,
			_key_owner_proof: fg_primitives::OpaqueKeyOwnershipProof,
		) -> Option<()> {
			None
		}

		fn generate_key_ownership_proof(
			_set_id: fg_primitives::SetId,
			_authority_id: GrandpaId,
		) -> Option<fg_primitives::OpaqueKeyOwnershipProof> {
			// NOTE: this is the only implementation possible since we've
			// defined our key owner proof type as a bottom type (i.e. a type
			// with no values).
			None
		}
	}

	impl frame_system_rpc_runtime_api::AccountNonceApi<Block, AccountId, Index> for Runtime {
		fn account_nonce(account: AccountId) -> Index {
			System::account_nonce(account)
		}
	}

	impl pallet_transaction_payment_rpc_runtime_api::TransactionPaymentApi<Block, Balance>
		for Runtime {
		fn query_info(
			uxt: <Block as BlockT>::Extrinsic,
			len: u32,
		) -> pallet_transaction_payment_rpc_runtime_api::RuntimeDispatchInfo<Balance> {
			TransactionPayment::query_info(uxt, len)
		}
		fn query_fee_details(
			uxt: <Block as BlockT>::Extrinsic,
			len: u32,
		) -> pallet_transaction_payment::FeeDetails<Balance> {
			TransactionPayment::query_fee_details(uxt, len)
		}
	}

	#[cfg(feature = "runtime-benchmarks")]
	impl frame_benchmarking::Benchmark<Block> for Runtime {
		fn dispatch_benchmark(
			config: frame_benchmarking::BenchmarkConfig
		) -> Result<Vec<frame_benchmarking::BenchmarkBatch>, sp_runtime::RuntimeString> {
			use frame_benchmarking::{Benchmarking, BenchmarkBatch, add_benchmark, TrackedStorageKey};

			use frame_system_benchmarking::Module as SystemBench;
			impl frame_system_benchmarking::Config for Runtime {}

			let whitelist: Vec<TrackedStorageKey> = vec![
				// Block Number
				hex_literal::hex!("26aa394eea5630e07c48ae0c9558cef702a5c1b19ab7a04f536c519aca4983ac")
					.to_vec().into(),
				// Total Issuance
				hex_literal::hex!("c2261276cc9d1f8598ea4b6a74b15c2f57c875e4cff74148e4628f264b974c80")
					.to_vec().into(),
				// Execution Phase
				hex_literal::hex!("26aa394eea5630e07c48ae0c9558cef7ff553b5a9862a516939d82b3d3d8661a")
					.to_vec().into(),
				// Event Count
				hex_literal::hex!("26aa394eea5630e07c48ae0c9558cef70a98fdbe9ce6c55837576c60c7af3850")
					.to_vec().into(),
				// System Events
				hex_literal::hex!("26aa394eea5630e07c48ae0c9558cef780d41e5e16056765bc8461851072c9d7")
					.to_vec().into(),
			];

			let mut batches = Vec::<BenchmarkBatch>::new();
			let params = (&config, &whitelist);

			add_benchmark!(params, batches, frame_system, SystemBench::<Runtime>);
			add_benchmark!(params, batches, pallet_balances, Balances);
			add_benchmark!(params, batches, pallet_timestamp, Timestamp);

			if batches.is_empty() { return Err("Benchmark not found for this pallet.".into()) }
			Ok(batches)
		}
	}
}<|MERGE_RESOLUTION|>--- conflicted
+++ resolved
@@ -272,14 +272,14 @@
 	type Call = Call;
 }
 
-<<<<<<< HEAD
-impl pallet_ssvm::Trait for Runtime {
+parameter_types! {
+	pub const ChainId: u64 = 42;
+}
+
+impl pallet_ssvm::Config for Runtime {
 	type ConvertAccountId = HashTruncateConvertAccountId<Sha3Hasher>;
 	type Currency = Balances;
-=======
-/// Configure the template pallet in pallets/template.
-impl pallet_template::Config for Runtime {
->>>>>>> 1c5b984c
+	type ChainId = ChainId;
 	type Event = Event;
 }
 
