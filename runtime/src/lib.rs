--- conflicted
+++ resolved
@@ -6,47 +6,19 @@
 #[cfg(feature = "std")]
 include!(concat!(env!("OUT_DIR"), "/wasm_binary.rs"));
 
-<<<<<<< HEAD
-pub use balances::Call as BalancesCall;
-pub use frame_support::{
-    construct_runtime, parameter_types, traits::Randomness, weights::Weight, StorageValue,
-=======
 use sp_std::prelude::*;
-use sp_core::{crypto::KeyTypeId, OpaqueMetadata};
+use sp_core::{crypto::KeyTypeId, Hasher, OpaqueMetadata};
 use sp_runtime::{
 	ApplyExtrinsicResult, generic, create_runtime_str, impl_opaque_keys, MultiSignature,
 	transaction_validity::{TransactionValidity, TransactionSource},
 };
 use sp_runtime::traits::{
 	BlakeTwo256, Block as BlockT, Verify, IdentifyAccount, NumberFor, Saturating,
->>>>>>> 571448fb
 };
-use grandpa::fg_primitives;
-use grandpa::AuthorityList as GrandpaAuthorityList;
 use hash256_std_hasher::Hash256StdHasher;
 use sha3::{Digest, Keccak256};
 use sp_api::impl_runtime_apis;
 use sp_consensus_aura::sr25519::AuthorityId as AuraId;
-<<<<<<< HEAD
-use sp_core::{Hasher, OpaqueMetadata};
-use sp_runtime::traits::{
-    BlakeTwo256, Block as BlockT, ConvertInto, IdentifyAccount, IdentityLookup, Verify,
-};
-#[cfg(any(feature = "std", test))]
-pub use sp_runtime::BuildStorage;
-use sp_runtime::{
-    create_runtime_str, generic, impl_opaque_keys, transaction_validity::TransactionValidity,
-    ApplyExtrinsicResult, MultiSignature,
-};
-pub use sp_runtime::{Perbill, Permill};
-use sp_std::prelude::*;
-#[cfg(feature = "std")]
-use sp_version::NativeVersion;
-use sp_version::RuntimeVersion;
-pub use ssvm::Account as SSVMAccount;
-use ssvm::HashTruncateConvertAccountId;
-pub use timestamp::Call as TimestampCall;
-=======
 use pallet_grandpa::{AuthorityId as GrandpaId, AuthorityList as GrandpaAuthorityList};
 use pallet_grandpa::fg_primitives;
 use sp_version::RuntimeVersion;
@@ -68,9 +40,8 @@
 	},
 };
 
-/// Import the template pallet.
-pub use pallet_template;
->>>>>>> 571448fb
+pub use ssvm::Account as SSVMAccount;
+use ssvm::HashTruncateConvertAccountId;
 
 /// An index to a block.
 pub type BlockNumber = u32;
@@ -114,34 +85,26 @@
 /// of data like extrinsics, allowing for them to continue syncing the network through upgrades
 /// to even the core data structures.
 pub mod opaque {
-    use super::*;
-
-    pub use sp_runtime::OpaqueExtrinsic as UncheckedExtrinsic;
-
-    /// Opaque block header type.
-    pub type Header = generic::Header<BlockNumber, BlakeTwo256>;
-    /// Opaque block type.
-    pub type Block = generic::Block<Header, UncheckedExtrinsic>;
-    /// Opaque block identifier type.
-    pub type BlockId = generic::BlockId<Block>;
-
-    impl_opaque_keys! {
-        pub struct SessionKeys {
-            pub aura: Aura,
-            pub grandpa: Grandpa,
-        }
-    }
+	use super::*;
+
+	pub use sp_runtime::OpaqueExtrinsic as UncheckedExtrinsic;
+
+	/// Opaque block header type.
+	pub type Header = generic::Header<BlockNumber, BlakeTwo256>;
+	/// Opaque block type.
+	pub type Block = generic::Block<Header, UncheckedExtrinsic>;
+	/// Opaque block identifier type.
+	pub type BlockId = generic::BlockId<Block>;
+
+	impl_opaque_keys! {
+		pub struct SessionKeys {
+			pub aura: Aura,
+			pub grandpa: Grandpa,
+		}
+	}
 }
 
 pub const VERSION: RuntimeVersion = RuntimeVersion {
-<<<<<<< HEAD
-    spec_name: create_runtime_str!("node-template"),
-    impl_name: create_runtime_str!("node-template"),
-    authoring_version: 1,
-    spec_version: 1,
-    impl_version: 1,
-    apis: RUNTIME_API_VERSIONS,
-=======
 	spec_name: create_runtime_str!("node-template"),
 	impl_name: create_runtime_str!("node-template"),
 	authoring_version: 1,
@@ -149,7 +112,6 @@
 	impl_version: 1,
 	apis: RUNTIME_API_VERSIONS,
 	transaction_version: 1,
->>>>>>> 571448fb
 };
 
 pub const MILLISECS_PER_BLOCK: u64 = 6000;
@@ -164,71 +126,13 @@
 /// The version information used to identify this runtime when compiled natively.
 #[cfg(feature = "std")]
 pub fn native_version() -> NativeVersion {
-    NativeVersion {
-        runtime_version: VERSION,
-        can_author_with: Default::default(),
-    }
+	NativeVersion {
+		runtime_version: VERSION,
+		can_author_with: Default::default(),
+	}
 }
 
 parameter_types! {
-<<<<<<< HEAD
-    pub const BlockHashCount: BlockNumber = 250;
-    pub const MaximumBlockWeight: Weight = 1_000_000_000;
-    pub const AvailableBlockRatio: Perbill = Perbill::from_percent(75);
-    pub const MaximumBlockLength: u32 = 5 * 1024 * 1024;
-    pub const Version: RuntimeVersion = VERSION;
-}
-
-impl system::Trait for Runtime {
-    /// The identifier used to distinguish between accounts.
-    type AccountId = AccountId;
-    /// The aggregated dispatch type that is available for extrinsics.
-    type Call = Call;
-    /// The lookup mechanism to get account ID from whatever is passed in dispatchers.
-    type Lookup = IdentityLookup<AccountId>;
-    /// The index type for storing how many extrinsics an account has signed.
-    type Index = Index;
-    /// The index type for blocks.
-    type BlockNumber = BlockNumber;
-    /// The type for hashing blocks and tries.
-    type Hash = Hash;
-    /// The hashing algorithm used.
-    type Hashing = BlakeTwo256;
-    /// The header type.
-    type Header = generic::Header<BlockNumber, BlakeTwo256>;
-    /// The ubiquitous event type.
-    type Event = Event;
-    /// The ubiquitous origin type.
-    type Origin = Origin;
-    /// Maximum number of block number to block hash mappings to keep (oldest pruned first).
-    type BlockHashCount = BlockHashCount;
-    /// Maximum weight of each block.
-    type MaximumBlockWeight = MaximumBlockWeight;
-    /// Maximum size of all encoded transactions (in bytes) that are allowed in one block.
-    type MaximumBlockLength = MaximumBlockLength;
-    /// Portion of the block weight that is available to all normal transactions.
-    type AvailableBlockRatio = AvailableBlockRatio;
-    /// Version of the runtime.
-    type Version = Version;
-    /// Converts a module to the index of the module in `construct_runtime!`.
-    ///
-    /// This type is being generated by `construct_runtime!`.
-    type ModuleToIndex = ModuleToIndex;
-    /// What to do if a new account is created.
-    type OnNewAccount = ();
-    /// What to do if an account is fully reaped from the system.
-    type OnKilledAccount = ();
-    /// The data to be stored in an account.
-    type AccountData = balances::AccountData<Balance>;
-}
-
-impl aura::Trait for Runtime {
-    type AuthorityId = AuraId;
-}
-
-impl grandpa::Trait for Runtime {
-    type Event = Event;
-=======
 	pub const BlockHashCount: BlockNumber = 2400;
 	/// We allow for 2 seconds of compute with a 6 second average block time.
 	pub const MaximumBlockWeight: Weight = 2 * WEIGHT_PER_SECOND;
@@ -322,59 +226,12 @@
 	type HandleEquivocation = ();
 
 	type WeightInfo = ();
->>>>>>> 571448fb
 }
 
 parameter_types! {
-    pub const MinimumPeriod: u64 = SLOT_DURATION / 2;
-}
-
-<<<<<<< HEAD
-impl timestamp::Trait for Runtime {
-    /// A timestamp: milliseconds since the unix epoch.
-    type Moment = u64;
-    type OnTimestampSet = Aura;
-    type MinimumPeriod = MinimumPeriod;
-}
-
-parameter_types! {
-    pub const ExistentialDeposit: u128 = 500;
-}
-
-impl balances::Trait for Runtime {
-    /// The type for recording an account's balance.
-    type Balance = Balance;
-    /// The ubiquitous event type.
-    type Event = Event;
-    type DustRemoval = ();
-    type ExistentialDeposit = ExistentialDeposit;
-    type AccountStore = System;
-}
-
-parameter_types! {
-    pub const TransactionBaseFee: Balance = 0;
-    pub const TransactionByteFee: Balance = 1;
-}
-
-impl transaction_payment::Trait for Runtime {
-    type Currency = balances::Module<Runtime>;
-    type OnTransactionPayment = ();
-    type TransactionBaseFee = TransactionBaseFee;
-    type TransactionByteFee = TransactionByteFee;
-    type WeightToFee = ConvertInto;
-    type FeeMultiplierUpdate = ();
-}
-
-impl sudo::Trait for Runtime {
-    type Event = Event;
-    type Call = Call;
-}
-
-impl ssvm::Trait for Runtime {
-    type ConvertAccountId = HashTruncateConvertAccountId<Sha3Hasher>;
-    type Currency = Balances;
-    type Event = Event;
-=======
+	pub const MinimumPeriod: u64 = SLOT_DURATION / 2;
+}
+
 impl pallet_timestamp::Trait for Runtime {
 	/// A timestamp: milliseconds since the unix epoch.
 	type Moment = u64;
@@ -417,31 +274,14 @@
 	type Call = Call;
 }
 
-/// Configure the template pallet in pallets/template.
-impl pallet_template::Trait for Runtime {
+impl ssvm::Trait for Runtime {
+	type ConvertAccountId = HashTruncateConvertAccountId<Sha3Hasher>;
+	type Currency = Balances;
 	type Event = Event;
->>>>>>> 571448fb
 }
 
 // Create the runtime by composing the FRAME pallets that were previously configured.
 construct_runtime!(
-<<<<<<< HEAD
-    pub enum Runtime where
-        Block = Block,
-        NodeBlock = opaque::Block,
-        UncheckedExtrinsic = UncheckedExtrinsic
-    {
-        System: system::{Module, Call, Config, Storage, Event<T>},
-        RandomnessCollectiveFlip: randomness_collective_flip::{Module, Call, Storage},
-        Timestamp: timestamp::{Module, Call, Storage, Inherent},
-        Aura: aura::{Module, Config<T>, Inherent(Timestamp)},
-        Grandpa: grandpa::{Module, Call, Storage, Config, Event},
-        Balances: balances::{Module, Call, Storage, Config<T>, Event<T>},
-        TransactionPayment: transaction_payment::{Module, Storage},
-        Sudo: sudo::{Module, Call, Config<T>, Storage, Event<T>},
-        SSVM: ssvm::{Module, Config, Call, Storage, Event},
-    }
-=======
 	pub enum Runtime where
 		Block = Block,
 		NodeBlock = opaque::Block,
@@ -456,9 +296,8 @@
 		TransactionPayment: pallet_transaction_payment::{Module, Storage},
 		Sudo: pallet_sudo::{Module, Call, Config<T>, Storage, Event<T>},
 		// Include the custom logic from the template pallet in the runtime.
-		TemplateModule: pallet_template::{Module, Call, Storage, Event<T>},
-	}
->>>>>>> 571448fb
+		SSVM: ssvm::{Module, Config, Call, Storage, Event},
+	}
 );
 
 /// The address format for describing accounts.
@@ -474,14 +313,6 @@
 pub type BlockId = generic::BlockId<Block>;
 /// The SignedExtension to the basic transaction logic.
 pub type SignedExtra = (
-<<<<<<< HEAD
-    system::CheckVersion<Runtime>,
-    system::CheckGenesis<Runtime>,
-    system::CheckEra<Runtime>,
-    system::CheckNonce<Runtime>,
-    system::CheckWeight<Runtime>,
-    transaction_payment::ChargeTransactionPayment<Runtime>,
-=======
 	frame_system::CheckSpecVersion<Runtime>,
 	frame_system::CheckTxVersion<Runtime>,
 	frame_system::CheckGenesis<Runtime>,
@@ -489,103 +320,12 @@
 	frame_system::CheckNonce<Runtime>,
 	frame_system::CheckWeight<Runtime>,
 	pallet_transaction_payment::ChargeTransactionPayment<Runtime>
->>>>>>> 571448fb
 );
 /// Unchecked extrinsic type as expected by this runtime.
 pub type UncheckedExtrinsic = generic::UncheckedExtrinsic<Address, Call, Signature, SignedExtra>;
 /// Extrinsic type that has already been checked.
 pub type CheckedExtrinsic = generic::CheckedExtrinsic<AccountId, Call, SignedExtra>;
 /// Executive: handles dispatch to the various modules.
-<<<<<<< HEAD
-pub type Executive =
-    frame_executive::Executive<Runtime, Block, system::ChainContext<Runtime>, Runtime, AllModules>;
-
-impl_runtime_apis! {
-    impl sp_api::Core<Block> for Runtime {
-        fn version() -> RuntimeVersion {
-            VERSION
-        }
-
-        fn execute_block(block: Block) {
-            Executive::execute_block(block)
-        }
-
-        fn initialize_block(header: &<Block as BlockT>::Header) {
-            Executive::initialize_block(header)
-        }
-    }
-
-    impl sp_api::Metadata<Block> for Runtime {
-        fn metadata() -> OpaqueMetadata {
-            Runtime::metadata().into()
-        }
-    }
-
-    impl sp_block_builder::BlockBuilder<Block> for Runtime {
-        fn apply_extrinsic(extrinsic: <Block as BlockT>::Extrinsic) -> ApplyExtrinsicResult {
-            Executive::apply_extrinsic(extrinsic)
-        }
-
-        fn finalize_block() -> <Block as BlockT>::Header {
-            Executive::finalize_block()
-        }
-
-        fn inherent_extrinsics(data: sp_inherents::InherentData) -> Vec<<Block as BlockT>::Extrinsic> {
-            data.create_extrinsics()
-        }
-
-        fn check_inherents(
-            block: Block,
-            data: sp_inherents::InherentData,
-        ) -> sp_inherents::CheckInherentsResult {
-            data.check_extrinsics(&block)
-        }
-
-        fn random_seed() -> <Block as BlockT>::Hash {
-            RandomnessCollectiveFlip::random_seed()
-        }
-    }
-
-    impl sp_transaction_pool::runtime_api::TaggedTransactionQueue<Block> for Runtime {
-        fn validate_transaction(tx: <Block as BlockT>::Extrinsic) -> TransactionValidity {
-            Executive::validate_transaction(tx)
-        }
-    }
-
-    impl sp_offchain::OffchainWorkerApi<Block> for Runtime {
-        fn offchain_worker(header: &<Block as BlockT>::Header) {
-            Executive::offchain_worker(header)
-        }
-    }
-
-    impl sp_consensus_aura::AuraApi<Block, AuraId> for Runtime {
-        fn slot_duration() -> u64 {
-            Aura::slot_duration()
-        }
-
-        fn authorities() -> Vec<AuraId> {
-            Aura::authorities()
-        }
-    }
-
-    impl sp_session::SessionKeys<Block> for Runtime {
-        fn generate_session_keys(seed: Option<Vec<u8>>) -> Vec<u8> {
-            opaque::SessionKeys::generate(seed)
-        }
-
-        fn decode_session_keys(
-            encoded: Vec<u8>,
-        ) -> Option<Vec<(Vec<u8>, sp_core::crypto::KeyTypeId)>> {
-            opaque::SessionKeys::decode_into_raw_public_keys(&encoded)
-        }
-    }
-
-    impl fg_primitives::GrandpaApi<Block> for Runtime {
-        fn grandpa_authorities() -> GrandpaAuthorityList {
-            Grandpa::grandpa_authorities()
-        }
-    }
-=======
 pub type Executive = frame_executive::Executive<
 	Runtime,
 	Block,
@@ -759,5 +499,4 @@
 			Ok(batches)
 		}
 	}
->>>>>>> 571448fb
 }