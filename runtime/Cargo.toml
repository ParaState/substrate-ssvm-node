--- conflicted
+++ resolved
@@ -3,15 +3,9 @@
 edition = '2018'
 homepage = 'https://substrate.dev'
 license = 'Unlicense'
-<<<<<<< HEAD
 name = 'ssvm-node-runtime'
 repository = 'https://github.com/second-state/substrate-ssvm-node/'
-version = '2.0.1'
-=======
-name = 'node-template-runtime'
-repository = 'https://github.com/substrate-developer-hub/substrate-node-template/'
 version = '3.0.0'
->>>>>>> 1c5b984c
 
 [package.metadata.docs.rs]
 targets = ['x86_64-unknown-linux-gnu']
@@ -30,12 +24,6 @@
 hex-literal = { optional = true, version = '0.3.1' }
 serde = { features = ['derive'], optional = true, version = '1.0.119' }
 
-<<<<<<< HEAD
-=======
-# local dependencies
-pallet-template = { path = '../pallets/template', default-features = false, version = '3.0.0' }
-
->>>>>>> 1c5b984c
 # Substrate dependencies
 frame-benchmarking = { default-features = false, optional = true, version = '3.0.0' }
 frame-executive = { default-features = false, version = '3.0.0' }
