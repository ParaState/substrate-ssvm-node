--- conflicted
+++ resolved
@@ -1,18 +1,7 @@
-<<<<<<< HEAD
-use vergen::{generate_cargo_keys, ConstantsFlags};
-
-const ERROR_MSG: &str = "Failed to generate metadata files";
-
-fn main() {
-    generate_cargo_keys(ConstantsFlags::SHA_SHORT).expect(ERROR_MSG);
-
-    build_script_utils::rerun_if_git_head_changed();
-=======
 use substrate_build_script_utils::{generate_cargo_keys, rerun_if_git_head_changed};
 
 fn main() {
 	generate_cargo_keys();
 
 	rerun_if_git_head_changed();
->>>>>>> 571448fb
 }